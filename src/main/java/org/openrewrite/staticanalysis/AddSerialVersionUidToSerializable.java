/*
 * Copyright 2021 the original author or authors.
 * <p>
 * Licensed under the Apache License, Version 2.0 (the "License");
 * you may not use this file except in compliance with the License.
 * You may obtain a copy of the License at
 * <p>
 * https://www.apache.org/licenses/LICENSE-2.0
 * <p>
 * Unless required by applicable law or agreed to in writing, software
 * distributed under the License is distributed on an "AS IS" BASIS,
 * WITHOUT WARRANTIES OR CONDITIONS OF ANY KIND, either express or implied.
 * See the License for the specific language governing permissions and
 * limitations under the License.
 */
package org.openrewrite.staticanalysis;

import org.openrewrite.*;
import org.openrewrite.internal.ListUtils;
import org.openrewrite.internal.lang.Nullable;
import org.openrewrite.java.JavaIsoVisitor;
import org.openrewrite.java.JavaTemplate;
import org.openrewrite.java.tree.J;
import org.openrewrite.java.tree.JavaType;
import org.openrewrite.java.tree.Space;
import org.openrewrite.java.tree.TypeUtils;
import org.openrewrite.marker.Markers;

import java.util.Arrays;
import java.util.Collections;
import java.util.List;
import java.util.Set;
import java.util.concurrent.atomic.AtomicBoolean;

public class AddSerialVersionUidToSerializable extends Recipe {

    @Override
    public String getDisplayName() {
        return "Add `serialVersionUID` to a `Serializable` class when missing";
    }

    @Override
    public String getDescription() {
        return "A `serialVersionUID` field is strongly recommended in all `Serializable` classes. If this is not " +
                "defined on a `Serializable` class, the compiler will generate this value. If a change is later made " +
                "to the class, the generated value will change and attempts to deserialize the class will fail.";
    }

    @Override
    public Set<String> getTags() {
        return Collections.singleton("RSPEC-2057");
    }

    @Override
    public TreeVisitor<?, ExecutionContext> getVisitor() {
        return new JavaIsoVisitor<ExecutionContext>() {
            final JavaTemplate template = JavaTemplate.builder("private static final long serialVersionUID = 1;").build();

            @Override
            public J.MethodDeclaration visitMethodDeclaration(J.MethodDeclaration method, ExecutionContext executionContext) {
                // Anonymous classes are not of interest
                return method;
            }

            @Override
            public J.VariableDeclarations visitVariableDeclarations(J.VariableDeclarations multiVariable, ExecutionContext executionContext) {
                // Anonymous classes are not of interest
                return multiVariable;
            }

            @Override
            public J.ClassDeclaration visitClassDeclaration(J.ClassDeclaration classDecl, ExecutionContext ctx) {
                J.ClassDeclaration c = super.visitClassDeclaration(classDecl, ctx);
                if (c.getKind() != J.ClassDeclaration.Kind.Type.Class || !requiresSerialVersionField(classDecl.getType())) {
                    return c;
                }
                AtomicBoolean needsSerialVersionId = new AtomicBoolean(true);
                J.Block body = c.getBody();
                c = c.withBody(c.getBody().withStatements(ListUtils.map(c.getBody().getStatements(), s -> {
                    if (!(s instanceof J.VariableDeclarations)) {
                        return s;
                    }
                    J.VariableDeclarations varDecls = (J.VariableDeclarations) s;
                    for (J.VariableDeclarations.NamedVariable v : varDecls.getVariables()) {
                        if ("serialVersionUID".equals(v.getSimpleName())) {
                            needsSerialVersionId.set(false);
                            return maybeAutoFormat(varDecls, maybeFixVariableDeclarations(varDecls), ctx, new Cursor(getCursor(), body));
                        }
                    }
                    return s;
                })));
                if (needsSerialVersionId.get()) {
                    c = template.apply(updateCursor(c), c.getBody().getCoordinates().firstStatement());
                }
                return c;
            }

            private J.VariableDeclarations maybeFixVariableDeclarations(J.VariableDeclarations varDecls) {
                List<J.Modifier> modifiers = varDecls.getModifiers();
                if (!J.Modifier.hasModifier(modifiers, J.Modifier.Type.Private)
                        || !J.Modifier.hasModifier(modifiers, J.Modifier.Type.Static)
                        || !J.Modifier.hasModifier(modifiers, J.Modifier.Type.Final)) {
                    varDecls = varDecls.withModifiers(Arrays.asList(
                            new J.Modifier(Tree.randomId(), Space.EMPTY, Markers.EMPTY, null, J.Modifier.Type.Private, Collections.emptyList()),
<<<<<<< HEAD
                            new J.Modifier(Tree.randomId(), Space.SINGLE_SPACE, Markers.EMPTY, null, J.Modifier.Type.Static, Collections.emptyList()),
                            new J.Modifier(Tree.randomId(), Space.SINGLE_SPACE, Markers.EMPTY, null, J.Modifier.Type.Final,   Collections.emptyList())
=======
                            new J.Modifier(Tree.randomId(), singleSpace, Markers.EMPTY, null, J.Modifier.Type.Static, Collections.emptyList()),
                            new J.Modifier(Tree.randomId(), singleSpace, Markers.EMPTY, null, J.Modifier.Type.Final, Collections.emptyList())
>>>>>>> 039558fb
                    ));
                }
                if (TypeUtils.asPrimitive(varDecls.getType()) != JavaType.Primitive.Long) {
                    varDecls = varDecls.withTypeExpression(new J.Primitive(Tree.randomId(), Space.EMPTY, Markers.EMPTY, JavaType.Primitive.Long));
                }
                return varDecls;
            }

            private boolean requiresSerialVersionField(@Nullable JavaType type) {
                if (type == null) {
                    return false;
                } else if (type instanceof JavaType.Primitive) {
                    return true;
                } else if (type instanceof JavaType.Array) {
                    return requiresSerialVersionField(((JavaType.Array) type).getElemType());
                } else if (type instanceof JavaType.Parameterized) {
                    JavaType.Parameterized parameterized = (JavaType.Parameterized) type;
                    if (parameterized.isAssignableTo("java.util.Collection") || parameterized.isAssignableTo("java.util.Map")) {
                        //If the type is either a collection or a map, make sure the type parameters are serializable. We
                        //force all type parameters to be checked to correctly scoop up all non-serializable candidates.
                        boolean typeParametersSerializable = true;
                        for (JavaType typeParameter : parameterized.getTypeParameters()) {
                            typeParametersSerializable = typeParametersSerializable && requiresSerialVersionField(typeParameter);
                        }
                        return typeParametersSerializable;
                    }
                    //All other parameterized types fall through
                } else if (type instanceof JavaType.FullyQualified) {
                    JavaType.FullyQualified fq = (JavaType.FullyQualified) type;
                    if (fq.getKind() == JavaType.Class.Kind.Enum) return false;

                    if (fq.getKind() != JavaType.Class.Kind.Interface &&
                            !fq.isAssignableTo("java.lang.Throwable")) {
                        return fq.isAssignableTo("java.io.Serializable");
                    }
                }
                return false;
            }
        };
    }
}<|MERGE_RESOLUTION|>--- conflicted
+++ resolved
@@ -102,13 +102,8 @@
                         || !J.Modifier.hasModifier(modifiers, J.Modifier.Type.Final)) {
                     varDecls = varDecls.withModifiers(Arrays.asList(
                             new J.Modifier(Tree.randomId(), Space.EMPTY, Markers.EMPTY, null, J.Modifier.Type.Private, Collections.emptyList()),
-<<<<<<< HEAD
                             new J.Modifier(Tree.randomId(), Space.SINGLE_SPACE, Markers.EMPTY, null, J.Modifier.Type.Static, Collections.emptyList()),
                             new J.Modifier(Tree.randomId(), Space.SINGLE_SPACE, Markers.EMPTY, null, J.Modifier.Type.Final,   Collections.emptyList())
-=======
-                            new J.Modifier(Tree.randomId(), singleSpace, Markers.EMPTY, null, J.Modifier.Type.Static, Collections.emptyList()),
-                            new J.Modifier(Tree.randomId(), singleSpace, Markers.EMPTY, null, J.Modifier.Type.Final, Collections.emptyList())
->>>>>>> 039558fb
                     ));
                 }
                 if (TypeUtils.asPrimitive(varDecls.getType()) != JavaType.Primitive.Long) {
